# Copyright 2022 MosaicML LLM Foundry authors
# SPDX-License-Identifier: Apache-2.0

"""Periodically log generations to wandb from a set of prompts."""
from typing import List, Union, cast

import torch
import wandb
from composer.core import Callback, State, get_precision_context
from composer.loggers import Logger, WandBLogger
from composer.utils import dist, ensure_tuple
from transformers import PreTrainedTokenizer, PreTrainedTokenizerFast

Tokenizer = Union[PreTrainedTokenizer, PreTrainedTokenizerFast]


class Generate(Callback):

    def __init__(self, prompts: List[str], batch_log_interval: int, **kwargs):
        """Periodically log generations to wandb from a set of prompts.

        In the main view for a run, there will be a table that will show the _last_ logged generations.
        To compare previous iterations of the generations, you need to
        1. Click on the run
        2. Click on "artifacts" in the menu on the left side of the screen
        3. Click on one of the artifacts called "predictions"
        4. Click on the "files" tab
        5. Click on "predictions.table.json"
        6. On the left hand side, there are different versions of the table produced throughout training. Select one of these.
        7. Now, when you hover over other versions, there will be a "compare" button, which will allow you to compare the currently
            selected version to the version you add via compare.

        Args:
            prompts (List[str]): The list of prompts you would like to produce generations for
            batch_log_interval (int): The interval (in batches) at which this callback runs
            kwargs: All kwargs well be passed along to the call to generate. This is for things like `do_sample`, `top_p`, etc
        """
        self.prompts = prompts
        self.batch_log_interval = batch_log_interval
        self.generate_kwargs = kwargs
        self.wandb_logger = None

    def init(self, state: State, logger: Logger):
        if dist.get_global_rank() == 0:
            for destination in ensure_tuple(logger.destinations):
                if isinstance(destination, WandBLogger):
                    self.wandb_logger = destination

    def batch_checkpoint(self, state: State, logger: Logger):
        if (state.timestamp.batch.value % self.batch_log_interval) == 0:
            self.generate(state, logger)

    def generate(self, state: State, logger: Logger):
        model = state.model
        original_mode = model.training
        model.eval()
        tokenizer = cast(Tokenizer, state.model.tokenizer)
        device = state.device

        # stash the original original value of padding_side because generation requires left padding
        original_padding_side = tokenizer.padding_side
        tokenizer.padding_side = 'left'
        if tokenizer.pad_token_id is None:
            tokenizer.pad_token_id = tokenizer.eos_token_id
        tokenized_input = tokenizer(self.prompts,
                                    return_tensors='pt',
                                    padding=True)

        for k, v in tokenized_input.items():
            tokenized_input[k] = device.tensor_to_device(v)

        # dummy forward call needed for FSDP to work consistently
        dummy_input = torch.tensor([[0]], dtype=torch.long)
        dummy_input = device.tensor_to_device(dummy_input)
<<<<<<< HEAD
        with torch.no_grad():
            _ = model.model(input_ids=dummy_input)

        output_token_ids = model.model.generate(
            input_ids=tokenized_input['input_ids'],
            attention_mask=tokenized_input['attention_mask'],
            synced_gpus=True,
            **self.generate_kwargs,
        )
=======
        with get_precision_context(state.precision):
            with torch.no_grad():
                _ = model.model(input_ids=dummy_input)  # type: ignore

            output_token_ids = model.model.generate(  # type: ignore
                input_ids=tokenized_input['input_ids'],
                attention_mask=tokenized_input['attention_mask'],
                synced_gpus=True,
                **self.generate_kwargs,
            )
>>>>>>> 90795f37

        if dist.get_global_rank() == 0:
            if self.wandb_logger is not None:
                assert wandb.run is not None, 'wandb should have started run'

                artifact = wandb.Artifact('generate_samples_' +
                                          str(wandb.run.id),
                                          type='predictions')

                rows = []
                for i in range(len(self.prompts)):
                    prompt = self.prompts[i]
                    output_tokens = output_token_ids[i][
                        tokenized_input['input_ids'].shape[1]:]
                    output_text = tokenizer.decode(output_tokens,
                                                   skip_special_tokens=True)

                    rows.append([prompt, output_text])

                text_table = wandb.Table(data=rows,
                                         columns=['prompt', 'generation'])
                artifact.add(text_table, 'predictions')
                wandb.log_artifact(artifact)
                wandb.log({'generations': text_table},
                          step=state.timestamp.batch.value)

        tokenizer.padding_side = original_padding_side
        model.train(mode=original_mode)<|MERGE_RESOLUTION|>--- conflicted
+++ resolved
@@ -72,28 +72,16 @@
         # dummy forward call needed for FSDP to work consistently
         dummy_input = torch.tensor([[0]], dtype=torch.long)
         dummy_input = device.tensor_to_device(dummy_input)
-<<<<<<< HEAD
-        with torch.no_grad():
-            _ = model.model(input_ids=dummy_input)
-
-        output_token_ids = model.model.generate(
-            input_ids=tokenized_input['input_ids'],
-            attention_mask=tokenized_input['attention_mask'],
-            synced_gpus=True,
-            **self.generate_kwargs,
-        )
-=======
         with get_precision_context(state.precision):
             with torch.no_grad():
-                _ = model.model(input_ids=dummy_input)  # type: ignore
+                _ = model.model(input_ids=dummy_input)
 
-            output_token_ids = model.model.generate(  # type: ignore
+            output_token_ids = model.model.generate(
                 input_ids=tokenized_input['input_ids'],
                 attention_mask=tokenized_input['attention_mask'],
                 synced_gpus=True,
                 **self.generate_kwargs,
             )
->>>>>>> 90795f37
 
         if dist.get_global_rank() == 0:
             if self.wandb_logger is not None:
