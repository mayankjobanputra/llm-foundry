# Copyright 2022 MosaicML LLM Foundry authors
# SPDX-License-Identifier: Apache-2.0

"""Re-usable :class:`.ComposerModel` for LLM HF Models."""

from __future__ import annotations

import inspect
from collections import UserDict
from typing import List, Optional, Union

import torch
import transformers
from composer.models.huggingface import HuggingFaceModel
from torchmetrics import Metric
from transformers import PreTrainedTokenizer, PreTrainedTokenizerFast

from llmfoundry.models.hf.hf_fsdp import prepare_hf_model_for_fsdp

# HuggingFace hardcodes the ignore index to -100
_HF_IGNORE_INDEX = -100

Tokenizer = Union[PreTrainedTokenizer, PreTrainedTokenizerFast]


class HuggingFaceModelWithZLoss(HuggingFaceModel):
    """Wrapper around HuggingFaceModel.

    This adds z-loss, which is used in some training contexts,
    and is a convenient way to patch features that are generically
    useful for HF models.
    See use of z_loss in PaLM: https://arxiv.org/abs/2204.02311v3, Section 5.
    Also, from https://github.com/tensorflow/mesh/blob/fa19d69eafc9a482aff0b59ddd96b025c0cb207d/mesh_tensorflow/layers.py#L666:
        Two uses of z_loss are:
        - To keep the logits from drifting too far from zero, which can cause
            unacceptable roundoff errors in bfloat16.
        - To encourage the logits to be normalized log-probabilities.

    Handles preparation for FSDP wrapping.
    """

    def __init__(self,
                 model: transformers.PreTrainedModel,
                 tokenizer: Optional[Tokenizer] = None,
                 metrics: Optional[List[Metric]] = None,
                 eval_metrics: Optional[List[Metric]] = None,
                 z_loss: float = 0.0,
<<<<<<< HEAD
                 init_device: Optional[str] = None):
=======
                 shift_labels: bool = False):
>>>>>>> b1ac9daa
        super().__init__(model,
                         tokenizer,
                         use_logits=True,
                         metrics=metrics,
                         eval_metrics=eval_metrics,
                         shift_labels=shift_labels)
        self.z_loss = float(z_loss)
        if self.z_loss < 0.0:
            raise ValueError(f'z_loss(={z_loss}) cannot be negative.')

        self.model_forward_args = inspect.getfullargspec(
            self.model.forward).args

        # Note: We need to add the FSDP related attributes to the model AFTER the super init,
        # so that the (possible) embedding resizing doesn't destroy them
        prepare_hf_model_for_fsdp(self.model, init_device)

        # This provides support for meta initialization when using FSDP
        self.model.param_init_fn = lambda module: self.model._init_weights(
            module)

    def forward(self, batch):
        if isinstance(batch, dict) or isinstance(batch, UserDict):
            # Further input validation is left to the huggingface forward call
            batch = {
                k: v for k, v in batch.items() if k in self.model_forward_args
            }
            output = self.model(**batch)  # type: ignore (thirdparty)
        else:
            raise ValueError(
                'Unexpected batch type. Expected a dictionary with keys corresponding to the inputs to the forward function of the Huggingface model'
            )
        return output

    def loss(self, outputs, batch):
        if self.config.use_return_dict:
            loss, logits = outputs['loss'], outputs['logits']
        else:
            # loss is at index 0 in the output tuple, logits are at index 1
            loss, logits = outputs[:2]
        if self.z_loss == 0.0:
            return loss

        # Add a z_loss to the standard loss
        logits_flat = logits.view(-1, logits.size(-1))
        labels_flat = batch['labels'].view(-1)
        log_z = torch.logsumexp(logits_flat[labels_flat != _HF_IGNORE_INDEX],
                                dim=1)
        log_z2 = log_z**2
        z_loss = log_z2.mean() * self.z_loss
        if self.config.use_return_dict:
            outputs['loss'] += z_loss
            return outputs['loss']
        else:
            outputs[0] += z_loss
            return outputs[0]

    # def eval_forward(self, batch, outputs: Optional[Any] = None):
    #     if 'generate_output' in batch:
    #         self.labels = batch.pop('labels')
    #         return self.model.generate(
    #             batch['input_ids'],
    #             attention_mask=batch['attention_mask'],
    #             max_new_tokens=512,
    #             do_sample=True,
    #             top_p=0.90,
    #             top_k=0,
    #             no_repeat_ngram_size=3,
    #         )

    #     return super().eval_forward(batch, outputs)<|MERGE_RESOLUTION|>--- conflicted
+++ resolved
@@ -45,11 +45,8 @@
                  metrics: Optional[List[Metric]] = None,
                  eval_metrics: Optional[List[Metric]] = None,
                  z_loss: float = 0.0,
-<<<<<<< HEAD
+                 shift_labels: bool = False,
                  init_device: Optional[str] = None):
-=======
-                 shift_labels: bool = False):
->>>>>>> b1ac9daa
         super().__init__(model,
                          tokenizer,
                          use_logits=True,
