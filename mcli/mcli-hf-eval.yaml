--- conflicted
+++ resolved
@@ -1,11 +1,7 @@
 integrations:
 - integration_type: git_repo
   git_repo: mosaicml/llm-foundry
-<<<<<<< HEAD
-  # git_branch:  # use your branch
-=======
   # git_branch: # use your branch
->>>>>>> e985c81e
   # git_commit: # OR use your commit hash
   pip_install: -e ".[gpu]"
   ssh_clone: false # Should be true if using a private repo
@@ -17,13 +13,8 @@
 # Mosaic Cloud will use run_name (with a unique suffix) to populate the env var $RUN_NAME
 run_name: all-eval
 gpu_num: 8
-<<<<<<< HEAD
-gpu_type: a100_80gb
-# cluster: TODO  #replace with your cluster here!
-=======
 # gpu_type:
 # cluster:  # replace with your cluster here!
->>>>>>> e985c81e
 
 image: mosaicml/llm-foundry:2.0.1_cu118-latest
 
@@ -50,23 +41,64 @@
       device: cpu
       pretrained: true
       use_auth_token: false
-<<<<<<< HEAD
-  -
-    model_name: falcon-40b
-    # Tokenizer
-    tokenizer:
-      name: tiiuae/falcon-40b
-      kwargs:
-        model_max_length: ${max_seq_len}
-
-    model:
-      name: hf_causal_lm
-      pretrained_model_name_or_path: tiiuae/falcon-40b
-      device: cpu
-      pretrained: true
-      use_auth_token: false
-  -
-    model_name: mpt-30b
+  # -
+  #   model_name: falcon-40b
+  #   # Tokenizer
+  #   tokenizer:
+  #     name: tiiuae/falcon-40b
+  #     kwargs:
+  #       model_max_length: ${max_seq_len}
+
+  #   model:
+  #     name: hf_causal_lm
+  #     pretrained_model_name_or_path: tiiuae/falcon-40b
+  #     device: cpu
+  #     pretrained: true
+  #     use_auth_token: false
+  # -
+  #   model_name: mpt-30b
+  #   # Tokenizer
+  #   tokenizer:
+  #     name: EleutherAI/gpt-neox-20b
+  #     kwargs:
+  #       model_max_length: ${max_seq_len}
+
+  #   model:
+  #     name: hf_causal_lm
+  #     pretrained_model_name_or_path: mosaicml/mpt-30b
+  #     device: cpu
+  #     pretrained: true
+  #     use_auth_token: true
+  # -
+  #   model_name: falcon-40b-instruct
+  #   # Tokenizer
+  #   tokenizer:
+  #     name: tiiuae/falcon-40b-instruct
+  #     kwargs:
+  #       model_max_length: ${max_seq_len}
+
+  #   model:
+  #     name: hf_causal_lm
+  #     pretrained_model_name_or_path: tiiuae/falcon-40b-instruct
+  #     device: cpu
+  #     pretrained: true
+  #     use_auth_token: false
+  # -
+  #   model_name: llama-30b
+  #   # Tokenizer
+  #   tokenizer:
+  #     name: huggyllama/llama-30b
+  #     kwargs:
+  #       model_max_length: ${max_seq_len}
+
+  #   model:
+  #     name: hf_causal_lm
+  #     pretrained_model_name_or_path: huggyllama/llama-30b
+  #     device: cpu
+  #     pretrained: true
+  #     use_auth_token: false
+  -
+    model_name: mosaicml/mpt-7b
     # Tokenizer
     tokenizer:
       name: EleutherAI/gpt-neox-20b
@@ -75,98 +107,26 @@
 
     model:
       name: hf_causal_lm
-      pretrained_model_name_or_path: mosaicml/mpt-30b
-      device: cpu
-      pretrained: true
-      use_auth_token: true
-  -
-    model_name: falcon-40b-instruct
-    # Tokenizer
-    tokenizer:
-      name: tiiuae/falcon-40b-instruct
-      kwargs:
-        model_max_length: ${max_seq_len}
-
-    model:
-      name: hf_causal_lm
-      pretrained_model_name_or_path: tiiuae/falcon-40b-instruct
-      device: cpu
-      pretrained: true
-      use_auth_token: false
-  -
-    model_name: llama-30b
-    # Tokenizer
-    tokenizer:
-      name: huggyllama/llama-30b
-      kwargs:
-        model_max_length: ${max_seq_len}
-
-    model:
-      name: hf_causal_lm
-      pretrained_model_name_or_path: huggyllama/llama-30b
-      device: cpu
-      pretrained: true
-      use_auth_token: false
-=======
-  # -
-  #   model_name: falcon-40b
-  #   # Tokenizer
-  #   tokenizer:
-  #     name: tiiuae/falcon-40b
-  #     kwargs:
-  #       model_max_length: ${max_seq_len}
-
-  #   model:
-  #     name: hf_causal_lm
-  #     pretrained_model_name_or_path: tiiuae/falcon-40b
-  #     device: cpu
-  #     pretrained: true
-  #     use_auth_token: false
-  # -
-  #   model_name: mpt-30b
-  #   # Tokenizer
-  #   tokenizer:
-  #     name: EleutherAI/gpt-neox-20b
-  #     kwargs:
-  #       model_max_length: ${max_seq_len}
-
-  #   model:
-  #     name: hf_causal_lm
-  #     pretrained_model_name_or_path: mosaicml/mpt-30b
-  #     device: cpu
-  #     pretrained: true
-  #     use_auth_token: true
-  # -
-  #   model_name: falcon-40b-instruct
-  #   # Tokenizer
-  #   tokenizer:
-  #     name: tiiuae/falcon-40b-instruct
-  #     kwargs:
-  #       model_max_length: ${max_seq_len}
-
-  #   model:
-  #     name: hf_causal_lm
-  #     pretrained_model_name_or_path: tiiuae/falcon-40b-instruct
-  #     device: cpu
-  #     pretrained: true
-  #     use_auth_token: false
-  # -
-  #   model_name: llama-30b
-  #   # Tokenizer
-  #   tokenizer:
-  #     name: huggyllama/llama-30b
-  #     kwargs:
-  #       model_max_length: ${max_seq_len}
-
-  #   model:
-  #     name: hf_causal_lm
-  #     pretrained_model_name_or_path: huggyllama/llama-30b
-  #     device: cpu
-  #     pretrained: true
-  #     use_auth_token: false
->>>>>>> e985c81e
-  -
-    model_name: mosaicml/mpt-7b
+      pretrained_model_name_or_path: mosaicml/mpt-7b
+      device: cpu
+      pretrained: true
+      use_auth_token: false
+  -
+    model_name: mosaicml/mpt-7b-chat
+    # Tokenizer
+    tokenizer:
+      name: mosaicml/mpt-7b-chat
+      kwargs:
+        model_max_length: ${max_seq_len}
+
+    model:
+      name: hf_causal_lm
+      pretrained_model_name_or_path: mosaicml/mpt-7b-chat
+      device: cpu
+      pretrained: true
+      use_auth_token: false
+  -
+    model_name: mosaicml/mpt-7b-instruct
     # Tokenizer
     tokenizer:
       name: EleutherAI/gpt-neox-20b
@@ -175,184 +135,10 @@
 
     model:
       name: hf_causal_lm
-      pretrained_model_name_or_path: mosaicml/mpt-7b
-      device: cpu
-      pretrained: true
-      use_auth_token: false
-  -
-    model_name: mosaicml/mpt-7b-chat
-    # Tokenizer
-    tokenizer:
-<<<<<<< HEAD
-      name: EleutherAI/gpt-neox-20b
-=======
-      name: mosaicml/mpt-7b-chat
->>>>>>> e985c81e
-      kwargs:
-        model_max_length: ${max_seq_len}
-
-    model:
-      name: hf_causal_lm
-      pretrained_model_name_or_path: mosaicml/mpt-7b-chat
-      device: cpu
-      pretrained: true
-      use_auth_token: false
-  -
-    model_name: mosaicml/mpt-7b-instruct
-    # Tokenizer
-    tokenizer:
-      name: EleutherAI/gpt-neox-20b
-      kwargs:
-        model_max_length: ${max_seq_len}
-
-    model:
-      name: hf_causal_lm
       pretrained_model_name_or_path: mosaicml/mpt-7b-instruct
       device: cpu
       pretrained: true
       use_auth_token: false
-<<<<<<< HEAD
-  -
-    model_name: tiiuae/falcon-7b
-    # Tokenizer
-    tokenizer:
-      name: tiiuae/falcon-7b
-      kwargs:
-        model_max_length: ${max_seq_len}
-
-    model:
-      name: hf_causal_lm
-      pretrained_model_name_or_path: tiiuae/falcon-7b
-      device: cpu
-      pretrained: true
-      use_auth_token: false
-  -
-    model_name: togethercomputer/RedPajama-INCITE-7B-Instruct
-    # Tokenizer
-    tokenizer:
-      name: togethercomputer/RedPajama-INCITE-7B-Instruct
-      kwargs:
-        model_max_length: ${max_seq_len}
-
-    model:
-      name: hf_causal_lm
-      pretrained_model_name_or_path: togethercomputer/RedPajama-INCITE-7B-Instruct
-      device: cpu
-      pretrained: true
-      use_auth_token: false
-  -
-    model_name: togethercomputer/RedPajama-INCITE-7B-Base
-    # Tokenizer
-    tokenizer:
-      name: togethercomputer/RedPajama-INCITE-7B-Base
-      kwargs:
-        model_max_length: ${max_seq_len}
-
-    model:
-      name: hf_causal_lm
-      pretrained_model_name_or_path: togethercomputer/RedPajama-INCITE-7B-Base
-      device: cpu
-      pretrained: true
-      use_auth_token: false
-  -
-    model_name: huggyllama/llama-13b
-    # Tokenizer
-    tokenizer:
-      name: huggyllama/llama-13b
-      kwargs:
-        model_max_length: ${max_seq_len}
-
-    model:
-      name: hf_causal_lm
-      pretrained_model_name_or_path: huggyllama/llama-13b
-      device: cpu
-      pretrained: true
-      use_auth_token: false
-  -
-    model_name: huggyllama/llama-7b
-    # Tokenizer
-    tokenizer:
-      name: huggyllama/llama-7b
-      kwargs:
-        model_max_length: ${max_seq_len}
-
-    model:
-      name: hf_causal_lm
-      pretrained_model_name_or_path: huggyllama/llama-7b
-      device: cpu
-      pretrained: true
-      use_auth_token: false
-  -
-    model_name: EleutherAI/pythia-12b
-    # Tokenizer
-    tokenizer:
-      name: EleutherAI/pythia-12b
-      kwargs:
-        model_max_length: ${max_seq_len}
-
-    model:
-      name: hf_causal_lm
-      pretrained_model_name_or_path: EleutherAI/pythia-12b
-      device: cpu
-      pretrained: true
-      use_auth_token: false
-  -
-    model_name: EleutherAI/pythia-6.9b
-    # Tokenizer
-    tokenizer:
-      name: EleutherAI/pythia-6.9b
-      kwargs:
-        model_max_length: ${max_seq_len}
-
-    model:
-      name: hf_causal_lm
-      pretrained_model_name_or_path: EleutherAI/pythia-6.9b
-      device: cpu
-      pretrained: true
-      use_auth_token: false
-  -
-    model_name: facebook/opt-6.7b
-    # Tokenizer
-    tokenizer:
-      name: facebook/opt-6.7b
-      kwargs:
-        model_max_length: ${max_seq_len}
-
-    model:
-      name: hf_causal_lm
-      pretrained_model_name_or_path: facebook/opt-6.7b
-      device: cpu
-      pretrained: true
-      use_auth_token: false
-  -
-    model_name: stabilityai/stablelm-tuned-alpha-7b
-    # Tokenizer
-    tokenizer:
-      name: stabilityai/stablelm-tuned-alpha-7b
-      kwargs:
-        model_max_length: ${max_seq_len}
-
-    model:
-      name: hf_causal_lm
-      pretrained_model_name_or_path: stabilityai/stablelm-tuned-alpha-7b
-      device: cpu
-      pretrained: true
-      use_auth_token: false
-  -
-    model_name: EleutherAI/gpt-j-6b
-    # Tokenizer
-    tokenizer:
-      name: EleutherAI/gpt-j-6b
-      kwargs:
-        model_max_length: ${max_seq_len}
-
-    model:
-      name: hf_causal_lm
-      pretrained_model_name_or_path: EleutherAI/gpt-j-6b
-      device: cpu
-      pretrained: true
-      use_auth_token: false
-=======
   # -
   #   model_name: tiiuae/falcon-7b
   #   # Tokenizer
@@ -493,7 +279,6 @@
   #     device: cpu
   #     pretrained: true
   #     use_auth_token: false
->>>>>>> e985c81e
 
 
   # FSDP config for model sharding
